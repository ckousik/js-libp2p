/* eslint-env mocha */

import { mplex } from '@libp2p/mplex'
import { tcp } from '@libp2p/tcp'
import type { Multiaddr } from '@multiformats/multiaddr'
import { multiaddr } from '@multiformats/multiaddr'
import { expect } from 'aegir/chai'
import sinon from 'sinon'
import { plaintext } from '../../src/insecure/index.js'

import { Connection, isConnection } from '@libp2p/interface-connection'
import { mockConnection, mockConnectionGater, mockDuplex, mockMultiaddrConnection, mockUpgrader } from '@libp2p/interface-mocks'
import type { PeerId } from '@libp2p/interface-peer-id'
import { AbortError } from '@libp2p/interfaces/errors'
import { createFromJSON } from '@libp2p/peer-id-factory'
import { PersistentPeerStore } from '@libp2p/peer-store'
import { MemoryDatastore } from 'datastore-core/memory'
import delay from 'delay'
import { pipe } from 'it-pipe'
import { pushable } from 'it-pushable'
import pDefer from 'p-defer'
import pWaitFor from 'p-wait-for'
import { fromString as uint8ArrayFromString } from 'uint8arrays/from-string'
import { DefaultAddressManager } from '../../src/address-manager/index.js'
import { DefaultComponents } from '../../src/components.js'
import { DefaultDialer } from '../../src/connection-manager/dialer/index.js'
import { DefaultConnectionManager } from '../../src/connection-manager/index.js'
import { codes as ErrorCodes } from '../../src/errors.js'
import { createLibp2pNode, Libp2pNode } from '../../src/libp2p.js'
import { preSharedKey } from '../../src/pnet/index.js'
import { DefaultTransportManager } from '../../src/transport-manager.js'
import Peers from '../fixtures/peers.js'
import swarmKey from '../fixtures/swarm.key.js'
import os from 'node:os'
import path from 'node:path'
import fs from 'node:fs'
import { peerIdFromString } from '@libp2p/peer-id'

const swarmKeyBuffer = uint8ArrayFromString(swarmKey)
const listenAddr = multiaddr('/ip4/127.0.0.1/tcp/0')
const unsupportedAddr = multiaddr('/ip4/127.0.0.1/tcp/9999/ws/p2p/QmckxVrJw1Yo8LqvmDJNUmdAsKtSbiKWmrXJFyKmUraBoN')

describe('Dialing (direct, TCP)', () => {
  let remoteTM: DefaultTransportManager
  let localTM: DefaultTransportManager
  let remoteAddr: Multiaddr
  let remoteComponents: DefaultComponents
  let localComponents: DefaultComponents
  let resolver: sinon.SinonStub<[Multiaddr], Promise<string[]>>

  beforeEach(async () => {
    resolver = sinon.stub<[Multiaddr], Promise<string[]>>()
    const [localPeerId, remotePeerId] = await Promise.all([
      createFromJSON(Peers[0]),
      createFromJSON(Peers[1])
    ])

    remoteComponents = new DefaultComponents({
      peerId: remotePeerId,
      datastore: new MemoryDatastore(),
      upgrader: mockUpgrader(),
      connectionGater: mockConnectionGater()
    })
    remoteComponents.peerStore = new PersistentPeerStore(remoteComponents)
    remoteComponents.addressManager = new DefaultAddressManager(remoteComponents, {
      listen: [
        listenAddr.toString()
      ]
    })
    remoteTM = new DefaultTransportManager(remoteComponents)
    remoteTM.add(tcp()())

    localComponents = new DefaultComponents({
      peerId: localPeerId,
      datastore: new MemoryDatastore(),
      upgrader: mockUpgrader(),
      connectionGater: mockConnectionGater()
    })
    localComponents.peerStore = new PersistentPeerStore(localComponents)
    localComponents.connectionManager = new DefaultConnectionManager(localComponents, {
      maxConnections: 100,
      minConnections: 50,
      autoDialInterval: 1000,
      inboundUpgradeTimeout: 1000
    })

    localTM = new DefaultTransportManager(localComponents)
    localTM.add(tcp()())

    localComponents.transportManager = localTM

    await remoteTM.listen([listenAddr])

    remoteAddr = remoteTM.getAddrs()[0].encapsulate(`/p2p/${remotePeerId.toString()}`)
  })

  afterEach(async () => await remoteTM.stop())

  afterEach(() => {
    sinon.restore()
  })

  it('should be able to connect to a remote node via its multiaddr', async () => {
    const dialer = new DefaultDialer(localComponents)

    const connection = await dialer.dial(remoteAddr)
    expect(connection).to.exist()
    await connection.close()
  })

  it('should be able to connect to remote node with duplicated addresses', async () => {
    const dnsaddr = multiaddr(`/dnsaddr/remote.libp2p.io/p2p/${remoteAddr.getPeerId() ?? ''}`)
    await localComponents.peerStore.addressBook.add(peerIdFromString(remoteAddr.getPeerId() ?? ''), [dnsaddr])
    const dialer = new DefaultDialer(localComponents, { resolvers: { dnsaddr: resolver }, maxAddrsToDial: 1 })

    // Resolver stub
    resolver.onCall(1).resolves([remoteAddr.toString()])

    const connection = await dialer.dial(remoteAddr)
    expect(connection).to.exist()
    await connection.close()
  })

  it('should fail to connect to an unsupported multiaddr', async () => {
    const dialer = new DefaultDialer(localComponents)

    await expect(dialer.dial(unsupportedAddr))
      .to.eventually.be.rejectedWith(Error)
      .and.to.have.nested.property('.code', ErrorCodes.ERR_NO_VALID_ADDRESSES)
  })

  it('should fail to connect if peer has no known addresses', async () => {
    const dialer = new DefaultDialer(localComponents)
    const peerId = await createFromJSON(Peers[1])

    await expect(dialer.dial(peerId))
      .to.eventually.be.rejectedWith(Error)
      .and.to.have.nested.property('.code', ErrorCodes.ERR_NO_VALID_ADDRESSES)
  })

  it('should be able to connect to a given peer id', async () => {
    await localComponents.peerStore.addressBook.set(remoteComponents.peerId, remoteTM.getAddrs())

    const dialer = new DefaultDialer(localComponents)

    const connection = await dialer.dial(remoteComponents.peerId)
    expect(connection).to.exist()
    await connection.close()
  })

  it('should fail to connect to a given peer with unsupported addresses', async () => {
    await localComponents.peerStore.addressBook.add(remoteComponents.peerId, [unsupportedAddr])

    const dialer = new DefaultDialer(localComponents)

    await expect(dialer.dial(remoteComponents.peerId))
      .to.eventually.be.rejectedWith(Error)
      .and.to.have.nested.property('.code', ErrorCodes.ERR_NO_VALID_ADDRESSES)
  })

  it('should only try to connect to addresses supported by the transports configured', async () => {
    const remoteAddrs = remoteTM.getAddrs()

    const peerId = await createFromJSON(Peers[1])
    await localComponents.peerStore.addressBook.add(peerId, [...remoteAddrs, unsupportedAddr])

    const dialer = new DefaultDialer(localComponents)

    sinon.spy(localTM, 'dial')
    const connection = await dialer.dial(peerId)
    expect(localTM.dial).to.have.property('callCount', remoteAddrs.length)
    expect(connection).to.exist()

    await connection.close()
  })

  it('should abort dials on queue task timeout', async () => {
    const dialer = new DefaultDialer(localComponents, {
      dialTimeout: 50
    })

    sinon.stub(localTM, 'dial').callsFake(async (addr, options = {}) => {
      expect(options.signal).to.exist()
      expect(options.signal?.aborted).to.equal(false)
      expect(addr.toString()).to.eql(remoteAddr.toString())
      await delay(60)
      expect(options.signal?.aborted).to.equal(true)
      throw new AbortError()
    })

    await expect(dialer.dial(remoteAddr))
      .to.eventually.be.rejectedWith(Error)
      .and.to.have.property('code', ErrorCodes.ERR_TIMEOUT)
  })

  it('should dial to the max concurrency', async () => {
    const addrs = [
      multiaddr('/ip4/0.0.0.0/tcp/8000'),
      multiaddr('/ip4/0.0.0.0/tcp/8001'),
      multiaddr('/ip4/0.0.0.0/tcp/8002')
    ]
    const peerId = await createFromJSON(Peers[1])

    await localComponents.peerStore.addressBook.add(peerId, addrs)

    const dialer = new DefaultDialer(localComponents, {
      maxParallelDials: 2
    })

    expect(dialer.tokens).to.have.lengthOf(2)

    const deferredDial = pDefer<Connection>()
    sinon.stub(localTM, 'dial').callsFake(async () => await deferredDial.promise)

    // Perform 3 multiaddr dials
    void dialer.dial(peerId)

    // Let the call stack run
    await delay(0)

    // We should have 2 in progress, and 1 waiting
    expect(dialer.tokens).to.have.lengthOf(0)

    deferredDial.resolve(mockConnection(mockMultiaddrConnection(mockDuplex(), peerId)))

    // Let the call stack run
    await delay(0)

    // Only two dials should be executed, as the first dial will succeed
    expect(localTM.dial).to.have.property('callCount', 2)
    expect(dialer.tokens).to.have.lengthOf(2)
  })
})

describe('libp2p.dialer (direct, TCP)', () => {
  let peerId: PeerId, remotePeerId: PeerId
  let libp2p: Libp2pNode
  let remoteLibp2p: Libp2pNode
  let remoteAddr: Multiaddr

  beforeEach(async () => {
    [peerId, remotePeerId] = await Promise.all([
      createFromJSON(Peers[0]),
      createFromJSON(Peers[1])
    ])

    remoteLibp2p = await createLibp2pNode({
      peerId: remotePeerId,
      addresses: {
        listen: [listenAddr.toString()]
      },
      transports: [
        tcp()
      ],
      streamMuxers: [
        mplex()
      ],
      connectionEncryption: [
        plaintext()
      ]
    })
    await remoteLibp2p.handle('/echo/1.0.0', ({ stream }) => {
      void pipe(stream, stream)
    })

    await remoteLibp2p.start()
    remoteAddr = remoteLibp2p.components.transportManager.getAddrs()[0].encapsulate(`/p2p/${remotePeerId.toString()}`)
  })

  afterEach(async () => {
    sinon.restore()

    if (libp2p != null) {
      await libp2p.stop()
    }

    if (remoteLibp2p != null) {
      await remoteLibp2p.stop()
    }
  })

  it('should use the dialer for connecting to a multiaddr', async () => {
    libp2p = await createLibp2pNode({
      peerId,
      transports: [
        tcp()
      ],
      streamMuxers: [
        mplex()
      ],
      connectionEncryption: [
        plaintext()
      ]
    })

    await libp2p.start()

    const dialerDialSpy = sinon.spy(libp2p.connectionManager, 'openConnection')

    const connection = await libp2p.dial(remoteAddr)
    expect(connection).to.exist()
    const stream = await connection.newStream(['/echo/1.0.0'])
    expect(stream).to.exist()
    expect(stream).to.have.nested.property('stat.protocol', '/echo/1.0.0')
    expect(dialerDialSpy.callCount).to.be.greaterThan(0)
    await connection.close()
  })

  it('should use the dialer for connecting to a peer', async () => {
    libp2p = await createLibp2pNode({
      peerId,
      transports: [
        tcp()
      ],
      streamMuxers: [
        mplex()
      ],
      connectionEncryption: [
        plaintext()
      ]
    })

    await libp2p.start()

    const dialerDialSpy = sinon.spy(libp2p.connectionManager, 'openConnection')

    await libp2p.components.peerStore.addressBook.set(remotePeerId, remoteLibp2p.getMultiaddrs())

    const connection = await libp2p.dial(remotePeerId)
    expect(connection).to.exist()
    const stream = await connection.newStream('/echo/1.0.0')
    expect(stream).to.exist()
    expect(stream).to.have.nested.property('stat.protocol', '/echo/1.0.0')
    await connection.close()
    expect(dialerDialSpy.callCount).to.be.greaterThan(0)
  })

  it('should close all streams when the connection closes', async () => {
    libp2p = await createLibp2pNode({
      peerId,
      transports: [
        tcp()
      ],
      streamMuxers: [
        mplex()
      ],
      connectionEncryption: [
        plaintext()
      ]
    })

    await libp2p.start()

    // register some stream handlers to simulate several protocols
    await libp2p.handle('/stream-count/1', ({ stream }) => {
      void pipe(stream, stream)
    })
    await libp2p.handle('/stream-count/2', ({ stream }) => {
      void pipe(stream, stream)
    })
    await remoteLibp2p.handle('/stream-count/3', ({ stream }) => {
      void pipe(stream, stream)
    })
    await remoteLibp2p.handle('/stream-count/4', ({ stream }) => {
      void pipe(stream, stream)
    })

    await libp2p.components.peerStore.addressBook.set(remotePeerId, remoteLibp2p.getMultiaddrs())
    const connection = await libp2p.dial(remotePeerId)

    // Create local to remote streams
    const stream = await connection.newStream('/echo/1.0.0')
    await connection.newStream('/stream-count/3')
    await libp2p.dialProtocol(remoteLibp2p.peerId, '/stream-count/4')

    // Partially write to the echo stream
    const source = pushable()
    void stream.sink(source)
    source.push(uint8ArrayFromString('hello'))

    // Create remote to local streams
    await remoteLibp2p.dialProtocol(libp2p.peerId, '/stream-count/1')
    await remoteLibp2p.dialProtocol(libp2p.peerId, '/stream-count/2')

    // Verify stream count
    const remoteConn = remoteLibp2p.getConnections(libp2p.peerId)

    if (remoteConn == null) {
      throw new Error('No remote connection found')
    }

    expect(connection.streams).to.have.length(5)
    expect(remoteConn).to.have.lengthOf(1)
    expect(remoteConn).to.have.nested.property('[0].streams').with.lengthOf(5)

    // Close the connection and verify all streams have been closed
    await connection.close()
    await pWaitFor(() => connection.streams.length === 0)
    await pWaitFor(() => remoteConn[0].streams.length === 0)
  })

  it('should throw when using dialProtocol with no protocols', async () => {
    libp2p = await createLibp2pNode({
      peerId,
      transports: [
        tcp()
      ],
      streamMuxers: [
        mplex()
      ],
      connectionEncryption: [
        plaintext()
      ]
    })

    await libp2p.start()

    // @ts-expect-error invalid params
    await expect(libp2p.dialProtocol(remoteAddr))
      .to.eventually.be.rejectedWith(Error)
      .and.to.have.property('code', ErrorCodes.ERR_INVALID_PROTOCOLS_FOR_STREAM)

    await expect(libp2p.dialProtocol(remoteAddr, []))
      .to.eventually.be.rejectedWith(Error)
      .and.to.have.property('code', ErrorCodes.ERR_INVALID_PROTOCOLS_FOR_STREAM)
  })

  it('should be able to use hangup to close connections', async () => {
    libp2p = await createLibp2pNode({
      peerId,
      transports: [
        tcp()
      ],
      streamMuxers: [
        mplex()
      ],
      connectionEncryption: [
        plaintext()
      ]
    })

    await libp2p.start()

    const connection = await libp2p.dial(remoteAddr)
    expect(connection).to.exist()
    expect(connection.stat.timeline.close).to.not.exist()
    await libp2p.hangUp(connection.remotePeer)
    expect(connection.stat.timeline.close).to.exist()
  })

  it('should use the protectors when provided for connecting', async () => {
    libp2p = await createLibp2pNode({
      peerId,
      transports: [
        tcp()
      ],
      streamMuxers: [
        mplex()
      ],
      connectionEncryption: [
        plaintext()
      ],
      connectionProtector: preSharedKey({
        psk: swarmKeyBuffer
      })
    })

    const protector = libp2p.components.connectionProtector

    if (protector == null) {
      throw new Error('No protector was configured')
    }

    const protectorProtectSpy = sinon.spy(protector, 'protect')

    remoteLibp2p.components.connectionProtector = preSharedKey({ enabled: true, psk: swarmKeyBuffer })()

    await libp2p.start()

    const connection = await libp2p.dial(remoteAddr)
    expect(connection).to.exist()
    const stream = await connection.newStream('/echo/1.0.0')
    expect(stream).to.exist()
    expect(stream).to.have.nested.property('stat.protocol', '/echo/1.0.0')
    await connection.close()
    expect(protectorProtectSpy.callCount).to.equal(1)
  })

  it('should coalesce parallel dials to the same peer (id in multiaddr)', async () => {
    libp2p = await createLibp2pNode({
      peerId,
      transports: [
        tcp()
      ],
      streamMuxers: [
        mplex()
      ],
      connectionEncryption: [
        plaintext()
      ]
    })

    await libp2p.start()

    const dials = 10
    // PeerId should be in multiaddr
    expect(remoteAddr.getPeerId()).to.equal(remoteLibp2p.peerId.toString())

    await libp2p.components.peerStore.addressBook.set(remotePeerId, remoteLibp2p.getMultiaddrs())
    const dialResults = await Promise.all([...new Array(dials)].map(async (_, index) => {
      if (index % 2 === 0) return await libp2p.dial(remoteLibp2p.peerId)
      return await libp2p.dial(remoteAddr)
    }))

    // All should succeed and we should have ten results
    expect(dialResults).to.have.length(10)
    for (const connection of dialResults) {
      expect(isConnection(connection)).to.equal(true)
    }

    // 1 connection, because we know the peer in the multiaddr
    expect(libp2p.getConnections()).to.have.lengthOf(1)
    expect(remoteLibp2p.getConnections()).to.have.lengthOf(1)
  })

  it('should coalesce parallel dials to the same error on failure', async () => {
    libp2p = await createLibp2pNode({
      peerId,
      transports: [
        tcp()
      ],
      streamMuxers: [
        mplex()
      ],
      connectionEncryption: [
        plaintext()
      ]
    })

    await libp2p.start()

    const dials = 10
    const error = new Error('Boom')
    sinon.stub(libp2p.components.transportManager, 'dial').callsFake(async () => await Promise.reject(error))

    await libp2p.components.peerStore.addressBook.set(remotePeerId, remoteLibp2p.getMultiaddrs())
    const dialResults = await Promise.allSettled([...new Array(dials)].map(async (_, index) => {
      if (index % 2 === 0) return await libp2p.dial(remoteLibp2p.peerId)
      return await libp2p.dial(remoteAddr)
    }))

    // All should succeed and we should have ten results
    expect(dialResults).to.have.length(10)

    for (const result of dialResults) {
<<<<<<< HEAD
      expect(result).to.have.property('isRejected', true)
=======
      expect(result).to.have.property('status', 'rejected')
      expect(result).to.have.property('reason').that.has.property('name', 'AggregateError')
>>>>>>> 746e2eab

      // All errors should be the exact same as `error`
      // @ts-expect-error reason is any
      expect(result.reason).to.equal(error)
    }

    // 1 connection, because we know the peer in the multiaddr
    expect(libp2p.getConnections()).to.have.lengthOf(0)
    expect(remoteLibp2p.getConnections()).to.have.lengthOf(0)
  })

  it('should dial a unix socket', async () => {
    if (os.platform() === 'win32') {
      return
    }

    if (remoteLibp2p != null) {
      await remoteLibp2p.stop()
    }

    const unixAddr = path.join(os.tmpdir(), `test-${Math.random()}.sock`)
    const unixMultiaddr = multiaddr('/unix' + unixAddr)

    remoteLibp2p = await createLibp2pNode({
      peerId: remotePeerId,
      addresses: {
        listen: [
          unixMultiaddr.toString()
        ]
      },
      transports: [
        tcp()
      ],
      streamMuxers: [
        mplex()
      ],
      connectionEncryption: [
        plaintext()
      ]
    })

    await remoteLibp2p.start()

    expect(fs.existsSync(unixAddr)).to.be.true()

    libp2p = await createLibp2pNode({
      peerId,
      transports: [
        tcp()
      ],
      streamMuxers: [
        mplex()
      ],
      connectionEncryption: [
        plaintext()
      ]
    })

    await libp2p.start()

    const connection = await libp2p.dial(unixMultiaddr)

    expect(connection.remotePeer.toString()).to.equal(remotePeerId.toString())
  })
})<|MERGE_RESOLUTION|>--- conflicted
+++ resolved
@@ -553,16 +553,9 @@
     expect(dialResults).to.have.length(10)
 
     for (const result of dialResults) {
-<<<<<<< HEAD
-      expect(result).to.have.property('isRejected', true)
-=======
+      // All errors should be the exact same as `error`
       expect(result).to.have.property('status', 'rejected')
-      expect(result).to.have.property('reason').that.has.property('name', 'AggregateError')
->>>>>>> 746e2eab
-
-      // All errors should be the exact same as `error`
-      // @ts-expect-error reason is any
-      expect(result.reason).to.equal(error)
+      expect(result).to.have.property('reason', error)
     }
 
     // 1 connection, because we know the peer in the multiaddr
