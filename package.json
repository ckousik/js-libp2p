--- conflicted
+++ resolved
@@ -190,13 +190,8 @@
     "aegir": "^37.5.6",
     "cborg": "^1.8.1",
     "delay": "^5.0.0",
-<<<<<<< HEAD
-    "execa": "^6.1.0",
+    "execa": "^7.0.0",
     "go-libp2p": "^1.0.1",
-=======
-    "execa": "^7.0.0",
-    "go-libp2p": "^0.0.6",
->>>>>>> db7d05d7
     "it-pushable": "^3.0.0",
     "it-to-buffer": "^3.0.0",
     "npm-run-all": "^4.1.5",
